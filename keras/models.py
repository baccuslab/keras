--- conflicted
+++ resolved
@@ -379,9 +379,6 @@
 class Sequential(Model, containers.Sequential):
     '''Linear stack of layers.
 
-<<<<<<< HEAD
-    def compile(self, optimizer, loss, class_mode="categorical", theano_mode=None, dtype='float32'):
-=======
     Inherits from containers.Sequential.
     '''
     def compile(self, optimizer, loss,
@@ -397,7 +394,6 @@
                 This is only used for computing classification accuracy or
                 using the predict_classes method.
         '''
->>>>>>> dd58103a
         self.optimizer = optimizers.get(optimizer)
 
         self.loss = objectives.get(loss)
@@ -423,14 +419,6 @@
         test_loss = weighted_loss(self.y, self.y_test, self.weights, mask)
 
         if class_mode == "categorical":
-<<<<<<< HEAD
-            train_accuracy = T.mean(T.eq(T.argmax(self.y, axis=-1), T.argmax(self.y_train, axis=-1)), dtype=dtype)
-            test_accuracy = T.mean(T.eq(T.argmax(self.y, axis=-1), T.argmax(self.y_test, axis=-1)), dtype=dtype)
-
-        elif class_mode == "binary":
-            train_accuracy = T.mean(T.eq(self.y, T.round(self.y_train)), dtype=dtype)
-            test_accuracy = T.mean(T.eq(self.y, T.round(self.y_test)), dtype=dtype)
-=======
             train_accuracy = K.mean(K.equal(K.argmax(self.y, axis=-1),
                                             K.argmax(self.y_train, axis=-1)))
             test_accuracy = K.mean(K.equal(K.argmax(self.y, axis=-1),
@@ -439,7 +427,6 @@
         elif class_mode == "binary":
             train_accuracy = K.mean(K.equal(self.y, K.round(self.y_train)))
             test_accuracy = K.mean(K.equal(self.y, K.round(self.y_test)))
->>>>>>> dd58103a
         else:
             raise Exception("Invalid class mode:" + str(class_mode))
         self.class_mode = class_mode
