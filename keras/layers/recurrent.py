# -*- coding: utf-8 -*-
from __future__ import absolute_import
import numpy as np

from .. import backend as K
from .. import activations, initializations
from ..layers.core import MaskedLayer


class Recurrent(MaskedLayer):
    '''Abstract base class for recurrent layers.
    Do not use in a model -- it's not a functional layer!

    All recurrent layers (GRU, LSTM, SimpleRNN) also
    follow the specifications of this class and accept
    the keyword arguments listed below.

    # Input shape
        3D tensor with shape `(nb_samples, timesteps, input_dim)`.

    # Output shape
        - if `return_sequences`: 3D tensor with shape
            `(nb_samples, timesteps, output_dim)`.
        - else, 2D tensor with shape `(nb_samples, output_dim)`.

    # Arguments
        weights: list of numpy arrays to set as initial weights.
            The list should have 3 elements, of shapes:
            `[(input_dim, output_dim), (output_dim, output_dim), (output_dim,)]`.
        return_sequences: Boolean. Whether to return the last output
            in the output sequence, or the full sequence.
        go_backwards: Boolean (default False).
            If True, rocess the input sequence backwards.
        stateful: Boolean (default False). If True, the last state
            for each sample at index i in a batch will be used as initial
            state for the sample of index i in the following batch.
        input_dim: dimensionality of the input (integer).
            This argument (or alternatively, the keyword argument `input_shape`)
            is required when using this layer as the first layer in a model.
        input_length: Length of input sequences, to be specified
            when it is constant.
            This argument is required if you are going to connect
            `Flatten` then `Dense` layers upstream
            (without it, the shape of the dense outputs cannot be computed).
            Note that if the recurrent layer is not the first layer
            in your model, you would need to specify the input Length
            at the level of the first layer
            (e.g. via the `input_shape` argument)

    # Masking
        This layer supports masking for input data with a variable number
        of timesteps. To introduce masks to your data,
        use an [Embedding](embeddings.md) layer with the `mask_zero` parameter
        set to `True`.
        **Note:** for the time being, masking is only supported with Theano.

    # TensorFlow warning
        For the time being, when using the TensorFlow backend,
        the number of timesteps used must be specified in your model.
        Make sure to pass an `input_length` int argument to your
        recurrent layer (if it comes first in your model),
        or to pass a complete `input_shape` argument to the first layer
        in your model otherwise.


    # Note on using statefulness in RNNs
        You can set RNN layers to be 'stateful', which means that the states
        computed for the samples in one batch will be reused as initial states
        for the samples in the next batch.
        This assumes a one-to-one mapping between
        samples in different successive batches.

        To enable statefulness:
            - specify `stateful=True` in the layer constructor.
            - specify a fixed batch size for your model, by passing
                a `batch_input_size=(...)` to the first layer in your model.
                This is the expected shape of your inputs *including the batch size*.
                It should be a tuple of integers, e.g. `(32, 10, 100)`.

        To reset the states of your model, call `.reset_states()` on either
        a specific layer, or on your entire model.
    '''
    input_ndim = 3

    def __init__(self, weights=None,
                 return_sequences=False, go_backwards=False, stateful=False,
                 input_dim=None, input_length=None, **kwargs):
        self.return_sequences = return_sequences
        self.initial_weights = weights
        self.go_backwards = go_backwards
        self.stateful = stateful

        self.input_dim = input_dim
        self.input_length = input_length
        if self.input_dim:
            kwargs['input_shape'] = (self.input_length, self.input_dim)
        super(Recurrent, self).__init__(**kwargs)

    def get_output_mask(self, train=False):
        if self.return_sequences:
            return super(Recurrent, self).get_output_mask(train)
        else:
            return None

    @property
    def output_shape(self):
        input_shape = self.input_shape
        if self.return_sequences:
            return (input_shape[0], input_shape[1], self.output_dim)
        else:
            return (input_shape[0], self.output_dim)

    def step(self, x, states):
        raise NotImplementedError

<<<<<<< HEAD
class SimpleRNN(Recurrent):
    '''
        Fully connected RNN where output is to fed back to input.

        Not a particularly useful model,
        included for demonstration purposes
        (demonstrates how to use theano.scan to build a basic RNN).
    '''
    def __init__(self, output_dim,
                 init='glorot_uniform', inner_init='orthogonal', activation='sigmoid', weights=None,
                 truncate_gradient=-1, return_sequences=False, input_dim=None,
                 input_length=None, go_backwards=False, **kwargs):
        self.output_dim = output_dim
        self.init = initializations.get(init)
        self.inner_init = initializations.get(inner_init)
        self.truncate_gradient = truncate_gradient
        self.activation = activations.get(activation)
        self.return_sequences = return_sequences
        self.initial_weights = weights
        self.go_backwards = go_backwards

        self.input_dim = input_dim
        self.input_length = input_length
        if self.input_dim:
            kwargs['input_shape'] = (self.input_length, self.input_dim)
        super(SimpleRNN, self).__init__(**kwargs)

    def build(self):
        input_dim = self.input_shape[2]
        self.input = T.tensor3()

        self.W = self.init((input_dim, self.output_dim))
        self.U = self.inner_init((self.output_dim, self.output_dim))
        self.b = shared_zeros((self.output_dim))
        self.params = [self.W, self.U, self.b]

        if self.initial_weights is not None:
            self.set_weights(self.initial_weights)
            del self.initial_weights
=======
    def get_initial_states(self, X):
        # build an all-zero tensor of shape (samples, output_dim)
        initial_state = K.zeros_like(X)  # (samples, timesteps, input_dim)
        initial_state = K.sum(initial_state, axis=1)  # (samples, input_dim)
        reducer = K.zeros((self.input_dim, self.output_dim))
        initial_state = K.dot(initial_state, reducer)  # (samples, output_dim)
        initial_states = [initial_state for _ in range(len(self.states))]
        return initial_states
>>>>>>> 96842818

    def get_output(self, train=False):
        # input shape: (nb_samples, time (padded with zeros), input_dim)
        X = self.get_input(train)
        assert K.ndim(X) == 3
        if K._BACKEND == 'tensorflow':
            if not self.input_shape[1]:
                raise Exception('When using TensorFlow, you should define ' +
                                'explicitely the number of timesteps of ' +
                                'your sequences. Make sure the first layer ' +
                                'has a "batch_input_shape" argument ' +
                                'including the samples axis.')

        mask = self.get_output_mask(train)
        if mask:
            # apply mask
            X *= K.cast(K.expand_dims(mask), X.dtype)
            masking = True
        else:
            masking = False

        if self.stateful:
            initial_states = self.states
        else:
            initial_states = self.get_initial_states(X)

<<<<<<< HEAD
    def get_output(self, train=False):
        X = self.get_input(train)  # shape: (nb_samples, time (padded with zeros), input_dim)
        # new shape: (time, nb_samples, input_dim) -> because theano.scan iterates over main dimension
        padded_mask = self.get_padded_shuffled_mask(train, X, pad=1)
        X = X.dimshuffle((1, 0, 2))
        x = T.dot(X, self.W) + self.b

        # scan = theano symbolic loop.
        # See: http://deeplearning.net/software/theano/library/scan.html
        # Iterate over the first dimension of the x array (=time).
        outputs, updates = theano.scan(
            self._step,  # this will be called with arguments (sequences[i], outputs[i-1], non_sequences[i])
            sequences=[x, dict(input=padded_mask, taps=[-1])],  # tensors to iterate over, inputs to _step
            # initialization of the output. Input to _step with default tap=-1.
            outputs_info=T.unbroadcast(alloc_zeros_matrix(X.shape[1], self.output_dim), 1),
            non_sequences=self.U,  # static inputs to _step
            truncate_gradient=self.truncate_gradient,
            go_backwards=self.go_backwards)

        if self.return_sequences and self.go_backwards:
            return outputs[::-1].dimshuffle((1, 0, 2))
        elif self.return_sequences:
            return outputs.dimshuffle((1, 0, 2))
        return outputs[-1]
=======
        last_output, outputs, states = K.rnn(self.step, X, initial_states,
                                             go_backwards=self.go_backwards,
                                             masking=masking)
        if self.stateful:
            self.updates = []
            for i in range(len(states)):
                self.updates.append((self.states[i], states[i]))

        if self.return_sequences:
            return outputs
        else:
            return last_output
>>>>>>> 96842818

    def get_config(self):
        config = {"name": self.__class__.__name__,
                  "return_sequences": self.return_sequences,
                  "input_dim": self.input_dim,
                  "input_length": self.input_length,
<<<<<<< HEAD
                  "go_backwards": self.go_backwards}
        base_config = super(SimpleRNN, self).get_config()
=======
                  "go_backwards": self.go_backwards,
                  "stateful": self.stateful}
        base_config = super(Recurrent, self).get_config()
>>>>>>> 96842818
        return dict(list(base_config.items()) + list(config.items()))


class SimpleRNN(Recurrent):
    '''Fully-connected RNN where the output is to fed back to input.

    # Arguments
        output_dim: dimension of the internal projections and the final output.
        init: weight initialization function.
            Can be the name of an existing function (str),
            or a Theano function (see: [initializations](../initializations.md)).
        inner_init: initialization function of the inner cells.
        activation: activation function.
            Can be the name of an existing function (str),
            or a Theano function (see: [activations](../activations.md)).
    '''
    def __init__(self, output_dim,
                 init='glorot_uniform', inner_init='orthogonal',
<<<<<<< HEAD
                 activation='sigmoid', inner_activation='hard_sigmoid',
                 weights=None, truncate_gradient=-1, return_sequences=False,
                 input_dim=None, input_length=None, go_backwards=False, **kwargs):
=======
                 activation='sigmoid', **kwargs):
>>>>>>> 96842818
        self.output_dim = output_dim
        self.init = initializations.get(init)
        self.inner_init = initializations.get(inner_init)
        self.activation = activations.get(activation)
<<<<<<< HEAD
        self.inner_activation = activations.get(inner_activation)
        self.depth = depth
        self.return_sequences = return_sequences
        self.initial_weights = weights
        self.go_backwards = go_backwards
=======
        super(SimpleRNN, self).__init__(**kwargs)
>>>>>>> 96842818

    def build(self):
        input_shape = self.input_shape
        if self.stateful:
            self.reset_states()
        else:
            # initial states: all-zero tensor of shape (output_dim)
            self.states = [None]
        input_dim = input_shape[2]
        self.input_dim = input_dim

        self.W = self.init((input_dim, self.output_dim))
        self.U = self.inner_init((self.output_dim, self.output_dim))
        self.b = K.zeros((self.output_dim,))
        self.params = [self.W, self.U, self.b]

        if self.initial_weights is not None:
            self.set_weights(self.initial_weights)
            del self.initial_weights

    def reset_states(self):
        assert self.stateful, 'Layer must be stateful.'
        input_shape = self.input_shape
        if not input_shape[0]:
            raise Exception('If a RNN is stateful, a complete ' +
                            'input_shape must be provided ' +
                            '(including batch size).')
        if hasattr(self, 'states'):
            K.set_value(self.states[0],
                        np.zeros((input_shape[0], self.output_dim)))
        else:
<<<<<<< HEAD
            initial = T.unbroadcast(T.unbroadcast(alloc_zeros_matrix(self.depth, X.shape[1], self.output_dim), 0), 2)

        outputs, updates = theano.scan(
            self._step,
            sequences=[x, dict(
                input=padded_mask,
                taps=[(-i) for i in range(self.depth)]
            )],
            outputs_info=[dict(
                initial=initial,
                taps=[(-i-1) for i in range(self.depth)]
            )],
            non_sequences=self.Us,
            truncate_gradient=self.truncate_gradient,
            go_backwards=self.go_backwards)

        if self.return_sequences and self.go_backwards:
            return outputs[::-1].dimshuffle((1, 0, 2))
        elif self.return_sequences:
            return outputs.dimshuffle((1, 0, 2))
        return outputs[-1]
=======
            self.states = [K.zeros((input_shape[0], self.output_dim))]

    def step(self, x, states):
        # states only contains the previous output.
        assert len(states) == 1
        prev_output = states[0]
        h = K.dot(x, self.W) + self.b
        output = self.activation(h + K.dot(prev_output, self.U))
        return output, [output]
>>>>>>> 96842818

    def get_config(self):
        config = {"output_dim": self.output_dim,
                  "init": self.init.__name__,
                  "inner_init": self.inner_init.__name__,
<<<<<<< HEAD
                  "activation": self.activation.__name__,
                  "inner_activation": self.inner_activation.__name__,
                  "truncate_gradient": self.truncate_gradient,
                  "return_sequences": self.return_sequences,
                  "input_dim": self.input_dim,
                  "input_length": self.input_length,
                  "go_backwards": self.go_backwards}
        base_config = super(SimpleDeepRNN, self).get_config()
=======
                  "activation": self.activation.__name__}
        base_config = super(SimpleRNN, self).get_config()
>>>>>>> 96842818
        return dict(list(base_config.items()) + list(config.items()))


class GRU(Recurrent):
    '''Gated Recurrent Unit - Cho et al. 2014.

    # Arguments
        output_dim: dimension of the internal projections and the final output.
        init: weight initialization function.
            Can be the name of an existing function (str),
            or a Theano function (see: [initializations](../initializations.md)).
        inner_init: initialization function of the inner cells.
        activation: activation function.
            Can be the name of an existing function (str),
            or a Theano function (see: [activations](../activations.md)).
        inner_activation: activation function for the inner cells.

    # References
        - [On the Properties of Neural Machine Translation: Encoder–Decoder Approaches](http://www.aclweb.org/anthology/W14-4012)
        - [Empirical Evaluation of Gated Recurrent Neural Networks on Sequence Modeling](http://arxiv.org/pdf/1412.3555v1.pdf)
    '''
    def __init__(self, output_dim,
                 init='glorot_uniform', inner_init='orthogonal',
                 activation='sigmoid', inner_activation='hard_sigmoid',
<<<<<<< HEAD
                 weights=None, truncate_gradient=-1, return_sequences=False,
                 input_dim=None, input_length=None, go_backwards=False, **kwargs):
=======
                 **kwargs):
>>>>>>> 96842818
        self.output_dim = output_dim
        self.init = initializations.get(init)
        self.inner_init = initializations.get(inner_init)
        self.activation = activations.get(activation)
        self.inner_activation = activations.get(inner_activation)
<<<<<<< HEAD
        self.truncate_gradient = truncate_gradient
        self.return_sequences = return_sequences
        self.initial_weights = weights
        self.go_backwards = go_backwards

        self.input_dim = input_dim
        self.input_length = input_length
        if self.input_dim:
            kwargs['input_shape'] = (self.input_length, self.input_dim)
=======
>>>>>>> 96842818
        super(GRU, self).__init__(**kwargs)

    def build(self):
        input_shape = self.input_shape
        input_dim = input_shape[2]
        self.input_dim = input_dim
        self.input = K.placeholder(input_shape)

        self.W_z = self.init((input_dim, self.output_dim))
        self.U_z = self.inner_init((self.output_dim, self.output_dim))
        self.b_z = K.zeros((self.output_dim,))

        self.W_r = self.init((input_dim, self.output_dim))
        self.U_r = self.inner_init((self.output_dim, self.output_dim))
        self.b_r = K.zeros((self.output_dim,))

        self.W_h = self.init((input_dim, self.output_dim))
        self.U_h = self.inner_init((self.output_dim, self.output_dim))
        self.b_h = K.zeros((self.output_dim,))

        self.params = [self.W_z, self.U_z, self.b_z,
                       self.W_r, self.U_r, self.b_r,
                       self.W_h, self.U_h, self.b_h]

        if self.stateful:
            self.reset_states()
        else:
            # initial states: all-zero tensor of shape (output_dim)
            self.states = [None]

        if self.initial_weights is not None:
            self.set_weights(self.initial_weights)
            del self.initial_weights

    def reset_states(self):
        assert self.stateful, 'Layer must be stateful.'
        input_shape = self.input_shape
        if not input_shape[0]:
            raise Exception('If a RNN is stateful, a complete ' +
                            'input_shape must be provided ' +
                            '(including batch size).')
        if hasattr(self, 'states'):
            K.set_value(self.states[0],
                        np.zeros((input_shape[0], self.output_dim)))
        else:
            self.states = [K.zeros((input_shape[0], self.output_dim))]

<<<<<<< HEAD
    def get_output(self, train=False):
        X = self.get_input(train)
        padded_mask = self.get_padded_shuffled_mask(train, X, pad=1)
        X = X.dimshuffle((1, 0, 2))

        x_z = T.dot(X, self.W_z) + self.b_z
        x_r = T.dot(X, self.W_r) + self.b_r
        x_h = T.dot(X, self.W_h) + self.b_h
        outputs, updates = theano.scan(
            self._step,
            sequences=[x_z, x_r, x_h, padded_mask],
            outputs_info=T.unbroadcast(alloc_zeros_matrix(X.shape[1], self.output_dim), 1),
            non_sequences=[self.U_z, self.U_r, self.U_h],
            truncate_gradient=self.truncate_gradient,
            go_backwards=self.go_backwards)

        if self.return_sequences and self.go_backwards:
            return outputs[::-1].dimshuffle((1, 0, 2))
        elif self.return_sequences:
            return outputs.dimshuffle((1, 0, 2))
        return outputs[-1]
=======
    def step(self, x, states):
        assert len(states) == 1
        x_z = K.dot(x, self.W_z) + self.b_z
        x_r = K.dot(x, self.W_r) + self.b_r
        x_h = K.dot(x, self.W_h) + self.b_h

        h_tm1 = states[0]
        z = self.inner_activation(x_z + K.dot(h_tm1, self.U_z))
        r = self.inner_activation(x_r + K.dot(h_tm1, self.U_r))

        hh = self.activation(x_h + K.dot(r * h_tm1, self.U_h))
        h = z * h_tm1 + (1 - z) * hh
        return h, [h]
>>>>>>> 96842818

    def get_config(self):
        config = {"output_dim": self.output_dim,
                  "init": self.init.__name__,
                  "inner_init": self.inner_init.__name__,
                  "activation": self.activation.__name__,
<<<<<<< HEAD
                  "inner_activation": self.inner_activation.__name__,
                  "truncate_gradient": self.truncate_gradient,
                  "return_sequences": self.return_sequences,
                  "input_dim": self.input_dim,
                  "input_length": self.input_length,
                  "go_backwards": self.go_backwards}
=======
                  "inner_activation": self.inner_activation.__name__}
>>>>>>> 96842818
        base_config = super(GRU, self).get_config()
        return dict(list(base_config.items()) + list(config.items()))


class LSTM(Recurrent):
    '''Long-Short Term Memory unit - Hochreiter 1997.

    For a step-by-step description of the algorithm, see
    [this tutorial](http://deeplearning.net/tutorial/lstm.html).

    # Arguments
        output_dim: dimension of the internal projections and the final output.
        init: weight initialization function.
            Can be the name of an existing function (str),
            or a Theano function (see: [initializations](../initializations.md)).
        inner_init: initialization function of the inner cells.
        forget_bias_init: initialization function for the bias of the forget gate.
            [Jozefowicz et al.](http://www.jmlr.org/proceedings/papers/v37/jozefowicz15.pdf)
            recommend initializing with ones.
        activation: activation function.
            Can be the name of an existing function (str),
            or a Theano function (see: [activations](../activations.md)).
        inner_activation: activation function for the inner cells.

    # References
        - [Long short-term memory](http://deeplearning.cs.cmu.edu/pdfs/Hochreiter97_lstm.pdf) (original 1997 paper)
        - [Learning to forget: Continual prediction with LSTM](http://www.mitpressjournals.org/doi/pdf/10.1162/089976600300015015)
        - [Supervised sequence labelling with recurrent neural networks](http://www.cs.toronto.edu/~graves/preprint.pdf)
    '''
    def __init__(self, output_dim,
<<<<<<< HEAD
                 init='glorot_uniform', inner_init='orthogonal', forget_bias_init='one',
                 activation='tanh', inner_activation='hard_sigmoid',
                 weights=None, truncate_gradient=-1, return_sequences=False,
                 input_dim=None, input_length=None, go_backwards=False, **kwargs):
=======
                 init='glorot_uniform', inner_init='orthogonal',
                 forget_bias_init='one', activation='tanh',
                 inner_activation='hard_sigmoid', **kwargs):
>>>>>>> 96842818
        self.output_dim = output_dim
        self.init = initializations.get(init)
        self.inner_init = initializations.get(inner_init)
        self.forget_bias_init = initializations.get(forget_bias_init)
        self.activation = activations.get(activation)
        self.inner_activation = activations.get(inner_activation)
<<<<<<< HEAD
        self.truncate_gradient = truncate_gradient
        self.return_sequences = return_sequences
        self.initial_weights = weights
        self.go_backwards = go_backwards

        self.input_dim = input_dim
        self.input_length = input_length
        if self.input_dim:
            kwargs['input_shape'] = (self.input_length, self.input_dim)
=======
>>>>>>> 96842818
        super(LSTM, self).__init__(**kwargs)

    def build(self):
        input_shape = self.input_shape
        input_dim = input_shape[2]
        self.input_dim = input_dim
        self.input = K.placeholder(input_shape)

        if self.stateful:
            self.reset_states()
        else:
            # initial states: 2 all-zero tensor of shape (output_dim)
            self.states = [None, None]

        self.W_i = self.init((input_dim, self.output_dim))
        self.U_i = self.inner_init((self.output_dim, self.output_dim))
        self.b_i = K.zeros((self.output_dim,))

        self.W_f = self.init((input_dim, self.output_dim))
        self.U_f = self.inner_init((self.output_dim, self.output_dim))
        self.b_f = self.forget_bias_init((self.output_dim,))

        self.W_c = self.init((input_dim, self.output_dim))
        self.U_c = self.inner_init((self.output_dim, self.output_dim))
        self.b_c = K.zeros((self.output_dim,))

        self.W_o = self.init((input_dim, self.output_dim))
        self.U_o = self.inner_init((self.output_dim, self.output_dim))
        self.b_o = K.zeros((self.output_dim,))

        self.params = [self.W_i, self.U_i, self.b_i,
                       self.W_c, self.U_c, self.b_c,
                       self.W_f, self.U_f, self.b_f,
                       self.W_o, self.U_o, self.b_o]

        if self.initial_weights is not None:
            self.set_weights(self.initial_weights)
            del self.initial_weights

<<<<<<< HEAD
    def _step(self,
              xi_t, xf_t, xo_t, xc_t, mask_tm1,
              h_tm1, c_tm1,
              u_i, u_f, u_o, u_c):
        h_mask_tm1 = mask_tm1 * h_tm1
        c_mask_tm1 = mask_tm1 * c_tm1

        i_t = self.inner_activation(xi_t + T.dot(h_mask_tm1, u_i))
        f_t = self.inner_activation(xf_t + T.dot(h_mask_tm1, u_f))
        c_t = f_t * c_mask_tm1 + i_t * self.activation(xc_t + T.dot(h_mask_tm1, u_c))
        o_t = self.inner_activation(xo_t + T.dot(h_mask_tm1, u_o))
        h_t = o_t * self.activation(c_t)
        return h_t, c_t

    def get_output(self, train=False):
        X = self.get_input(train)
        padded_mask = self.get_padded_shuffled_mask(train, X, pad=1)
        X = X.dimshuffle((1, 0, 2))

        xi = T.dot(X, self.W_i) + self.b_i
        xf = T.dot(X, self.W_f) + self.b_f
        xc = T.dot(X, self.W_c) + self.b_c
        xo = T.dot(X, self.W_o) + self.b_o

        [outputs, memories], updates = theano.scan(
            self._step,
            sequences=[xi, xf, xo, xc, padded_mask],
            outputs_info=[
                T.unbroadcast(alloc_zeros_matrix(X.shape[1], self.output_dim), 1),
                T.unbroadcast(alloc_zeros_matrix(X.shape[1], self.output_dim), 1)
            ],
            non_sequences=[self.U_i, self.U_f, self.U_o, self.U_c],
            truncate_gradient=self.truncate_gradient,
            go_backwards=self.go_backwards)

        if self.return_sequences and self.go_backwards:
            return outputs[::-1].dimshuffle((1, 0, 2))
        elif self.return_sequences:
            return outputs.dimshuffle((1, 0, 2))
        return outputs[-1]
=======
    def reset_states(self):
        assert self.stateful, 'Layer must be stateful.'
        input_shape = self.input_shape
        if not input_shape[0]:
            raise Exception('If a RNN is stateful, a complete ' +
                            'input_shape must be provided ' +
                            '(including batch size).')
        if hasattr(self, 'states'):
            K.set_value(self.states[0],
                        np.zeros((input_shape[0], self.output_dim)))
            K.set_value(self.states[1],
                        np.zeros((input_shape[0], self.output_dim)))
        else:
            self.states = [K.zeros((input_shape[0], self.output_dim)),
                           K.zeros((input_shape[0], self.output_dim))]

    def step(self, x, states):
        assert len(states) == 2
        h_tm1 = states[0]
        c_tm1 = states[1]

        x_i = K.dot(x, self.W_i) + self.b_i
        x_f = K.dot(x, self.W_f) + self.b_f
        x_c = K.dot(x, self.W_c) + self.b_c
        x_o = K.dot(x, self.W_o) + self.b_o

        i = self.inner_activation(x_i + K.dot(h_tm1, self.U_i))
        f = self.inner_activation(x_f + K.dot(h_tm1, self.U_f))
        c = f * c_tm1 + i * self.activation(x_c + K.dot(h_tm1, self.U_c))
        o = self.inner_activation(x_o + K.dot(h_tm1, self.U_o))
        h = o * self.activation(c)
        return h, [h, c]
>>>>>>> 96842818

    def get_config(self):
        config = {"output_dim": self.output_dim,
                  "init": self.init.__name__,
                  "inner_init": self.inner_init.__name__,
                  "forget_bias_init": self.forget_bias_init.__name__,
                  "activation": self.activation.__name__,
<<<<<<< HEAD
                  "inner_activation": self.inner_activation.__name__,
                  "truncate_gradient": self.truncate_gradient,
                  "return_sequences": self.return_sequences,
                  "input_dim": self.input_dim,
                  "input_length": self.input_length,
                  "go_backwards": self.go_backwards}
        base_config = super(LSTM, self).get_config()
        return dict(list(base_config.items()) + list(config.items()))

class LSTMMem(Recurrent):
    ''' Modified LSTM that can return its memories
    
        Acts as a spatiotemporal projection,
        turning a sequence of vectors into a single vector.
        Eats inputs with shape:
        (nb_samples, max_sample_length (samples shorter than this are padded with zeros at the end), input_dim)
        and returns outputs with shape:
        if not return_sequences and not return_memories:
            (nb_samples, output_dim)
        if return_sequences or return_memories:
            (nb_samples, max_sample_length, output_dim)
        For a step-by-step description of the algorithm, see:
        http://deeplearning.net/tutorial/lstm.html
        References:
            Long short-term memory (original 97 paper)
                http://deeplearning.cs.cmu.edu/pdfs/Hochreiter97_lstm.pdf
            Learning to forget: Continual prediction with LSTM
                http://www.mitpressjournals.org/doi/pdf/10.1162/089976600300015015
            Supervised sequence labelling with recurrent neural networks
                http://www.cs.toronto.edu/~graves/preprint.pdf
    '''
    def __init__(self, output_dim,
                 init='glorot_uniform', inner_init='orthogonal', forget_bias_init='one',
                 activation='tanh', inner_activation='hard_sigmoid',
                 weights=None, truncate_gradient=-1, return_sequences=False, return_memories=False,
                 input_dim=None, input_length=None, go_backwards=False, **kwargs):
        self.output_dim = output_dim
        self.init = initializations.get(init)
        self.inner_init = initializations.get(inner_init)
        self.forget_bias_init = initializations.get(forget_bias_init)
        self.activation = activations.get(activation)
        self.inner_activation = activations.get(inner_activation)
        self.truncate_gradient = truncate_gradient
        self.return_sequences = return_sequences
        self.return_memories = return_memories
        self.initial_weights = weights
        self.go_backwards = go_backwards

        self.input_dim = input_dim
        self.input_length = input_length
        if self.input_dim:
            kwargs['input_shape'] = (self.input_length, self.input_dim)
        super(LSTMMem, self).__init__(**kwargs)

    def build(self):
        input_dim = self.input_shape[2]
        self.input = T.tensor3()

        self.W_i = self.init((input_dim, self.output_dim))
        self.U_i = self.inner_init((self.output_dim, self.output_dim))
        self.b_i = shared_zeros((self.output_dim))

        self.W_f = self.init((input_dim, self.output_dim))
        self.U_f = self.inner_init((self.output_dim, self.output_dim))
        self.b_f = self.forget_bias_init((self.output_dim))

        self.W_c = self.init((input_dim, self.output_dim))
        self.U_c = self.inner_init((self.output_dim, self.output_dim))
        self.b_c = shared_zeros((self.output_dim))

        self.W_o = self.init((input_dim, self.output_dim))
        self.U_o = self.inner_init((self.output_dim, self.output_dim))
        self.b_o = shared_zeros((self.output_dim))

        self.params = [
            self.W_i, self.U_i, self.b_i,
            self.W_c, self.U_c, self.b_c,
            self.W_f, self.U_f, self.b_f,
            self.W_o, self.U_o, self.b_o,
        ]

        if self.initial_weights is not None:
            self.set_weights(self.initial_weights)
            del self.initial_weights

    def _step(self,
              xi_t, xf_t, xo_t, xc_t, mask_tm1,
              h_tm1, c_tm1,
              u_i, u_f, u_o, u_c):
        h_mask_tm1 = mask_tm1 * h_tm1
        c_mask_tm1 = mask_tm1 * c_tm1

        i_t = self.inner_activation(xi_t + T.dot(h_mask_tm1, u_i))
        f_t = self.inner_activation(xf_t + T.dot(h_mask_tm1, u_f))
        c_t = f_t * c_mask_tm1 + i_t * self.activation(xc_t + T.dot(h_mask_tm1, u_c))
        o_t = self.inner_activation(xo_t + T.dot(h_mask_tm1, u_o))
        h_t = o_t * self.activation(c_t)
        return h_t, c_t

    def get_output(self, train=False):
        X = self.get_input(train)
        padded_mask = self.get_padded_shuffled_mask(train, X, pad=1)
        X = X.dimshuffle((1, 0, 2))

        xi = T.dot(X, self.W_i) + self.b_i
        xf = T.dot(X, self.W_f) + self.b_f
        xc = T.dot(X, self.W_c) + self.b_c
        xo = T.dot(X, self.W_o) + self.b_o

        [outputs, memories], updates = theano.scan(
            self._step,
            sequences=[xi, xf, xo, xc, padded_mask],
            outputs_info=[
                T.unbroadcast(alloc_zeros_matrix(X.shape[1], self.output_dim), 1),
                T.unbroadcast(alloc_zeros_matrix(X.shape[1], self.output_dim), 1)
            ],
            non_sequences=[self.U_i, self.U_f, self.U_o, self.U_c],
            truncate_gradient=self.truncate_gradient,
            go_backwards=self.go_backwards)

        if self.return_sequences and self.go_backwards:
            return outputs[::-1].dimshuffle((1, 0, 2))
        elif self.return_sequences:
            return outputs.dimshuffle((1, 0, 2))
        elif self.return_memories:
            return memories.dimshuffle((1, 0, 2))
        return outputs[-1]

    def get_config(self):
        config = {"name": self.__class__.__name__,
                  "output_dim": self.output_dim,
                  "init": self.init.__name__,
                  "inner_init": self.inner_init.__name__,
                  "forget_bias_init": self.forget_bias_init.__name__,
                  "activation": self.activation.__name__,
                  "inner_activation": self.inner_activation.__name__,
                  "truncate_gradient": self.truncate_gradient,
                  "return_sequences": self.return_sequences,
                  "return_memories": self.return_memories,
                  "input_dim": self.input_dim,
                  "input_length": self.input_length,
                  "go_backwards": self.go_backwards}
        base_config = super(LSTMMem, self).get_config()
        return dict(list(base_config.items()) + list(config.items()))
        
class JZS1(Recurrent):
    '''
        Evolved recurrent neural network architectures from the evaluation of thousands
        of models, serving as alternatives to LSTMs and GRUs. See Jozefowicz et al. 2015.

        This corresponds to the `MUT1` architecture described in the paper.

        Takes inputs with shape:
        (nb_samples, max_sample_length (samples shorter than this are padded with zeros at the end), input_dim)

        and returns outputs with shape:
        if not return_sequences:
            (nb_samples, output_dim)
        if return_sequences:
            (nb_samples, max_sample_length, output_dim)

        References:
            An Empirical Exploration of Recurrent Network Architectures
                http://www.jmlr.org/proceedings/papers/v37/jozefowicz15.pdf
    '''
    def __init__(self, output_dim,
                 init='glorot_uniform', inner_init='orthogonal',
                 activation='tanh', inner_activation='sigmoid',
                 weights=None, truncate_gradient=-1, return_sequences=False,
                 input_dim=None, input_length=None, go_backwards=False, **kwargs):
        self.output_dim = output_dim
        self.init = initializations.get(init)
        self.inner_init = initializations.get(inner_init)
        self.activation = activations.get(activation)
        self.inner_activation = activations.get(inner_activation)
        self.truncate_gradient = truncate_gradient
        self.return_sequences = return_sequences
        self.initial_weights = weights
        self.go_backwards = go_backwards

        self.input_dim = input_dim
        self.input_length = input_length
        if self.input_dim:
            kwargs['input_shape'] = (self.input_length, self.input_dim)
        super(JZS1, self).__init__(**kwargs)

    def build(self):
        input_dim = self.input_shape[2]
        self.input = T.tensor3()

        self.W_z = self.init((input_dim, self.output_dim))
        self.b_z = shared_zeros((self.output_dim))

        self.W_r = self.init((input_dim, self.output_dim))
        self.U_r = self.inner_init((self.output_dim, self.output_dim))
        self.b_r = shared_zeros((self.output_dim))

        self.U_h = self.inner_init((self.output_dim, self.output_dim))
        self.b_h = shared_zeros((self.output_dim))

        # P_h used to project X onto different dimension, using sparse random projections
        if input_dim == self.output_dim:
            self.Pmat = theano.shared(np.identity(self.output_dim, dtype=theano.config.floatX), name=None)
        else:
            P = np.random.binomial(1, 0.5, size=(input_dim, self.output_dim)).astype(theano.config.floatX) * 2 - 1
            P = 1 / np.sqrt(input_dim) * P
            self.Pmat = theano.shared(P, name=None)

        self.params = [
            self.W_z, self.b_z,
            self.W_r, self.U_r, self.b_r,
            self.U_h, self.b_h,
            self.Pmat
        ]

        if self.initial_weights is not None:
            self.set_weights(self.initial_weights)
            del self.initial_weights

    def _step(self,
              xz_t, xr_t, xh_t, mask_tm1,
              h_tm1,
              u_r, u_h):
        h_mask_tm1 = mask_tm1 * h_tm1
        z = self.inner_activation(xz_t)
        r = self.inner_activation(xr_t + T.dot(h_mask_tm1, u_r))
        hh_t = self.activation(xh_t + T.dot(r * h_mask_tm1, u_h))
        h_t = hh_t * z + h_mask_tm1 * (1 - z)
        return h_t

    def get_output(self, train=False):
        X = self.get_input(train)
        padded_mask = self.get_padded_shuffled_mask(train, X, pad=1)
        X = X.dimshuffle((1, 0, 2))

        x_z = T.dot(X, self.W_z) + self.b_z
        x_r = T.dot(X, self.W_r) + self.b_r
        x_h = T.tanh(T.dot(X, self.Pmat)) + self.b_h
        outputs, updates = theano.scan(
            self._step,
            sequences=[x_z, x_r, x_h, padded_mask],
            outputs_info=T.unbroadcast(alloc_zeros_matrix(X.shape[1], self.output_dim), 1),
            non_sequences=[self.U_r, self.U_h],
            truncate_gradient=self.truncate_gradient,
            go_backwards=self.go_backwards)
        if self.return_sequences and self.go_backwards:
            return outputs[::-1].dimshuffle((1, 0, 2))
        elif self.return_sequences:
            return outputs.dimshuffle((1, 0, 2))
        return outputs[-1]

    def get_config(self):
        config = {"name": self.__class__.__name__,
                  "output_dim": self.output_dim,
                  "init": self.init.__name__,
                  "inner_init": self.inner_init.__name__,
                  "activation": self.activation.__name__,
                  "inner_activation": self.inner_activation.__name__,
                  "truncate_gradient": self.truncate_gradient,
                  "return_sequences": self.return_sequences,
                  "input_dim": self.input_dim,
                  "input_length": self.input_length,
                  "go_backwards": self.go_backwards}
        base_config = super(JZS1, self).get_config()
        return dict(list(base_config.items()) + list(config.items()))


class JZS2(Recurrent):
    '''
        Evolved recurrent neural network architectures from the evaluation of thousands
        of models, serving as alternatives to LSTMs and GRUs. See Jozefowicz et al. 2015.

        This corresponds to the `MUT2` architecture described in the paper.

        Takes inputs with shape:
        (nb_samples, max_sample_length (samples shorter than this are padded with zeros at the end), input_dim)

        and returns outputs with shape:
        if not return_sequences:
            (nb_samples, output_dim)
        if return_sequences:
            (nb_samples, max_sample_length, output_dim)

        References:
            An Empirical Exploration of Recurrent Network Architectures
                http://www.jmlr.org/proceedings/papers/v37/jozefowicz15.pdf
    '''
    def __init__(self, output_dim,
                 init='glorot_uniform', inner_init='orthogonal',
                 activation='tanh', inner_activation='sigmoid',
                 weights=None, truncate_gradient=-1, return_sequences=False,
                 input_dim=None, input_length=None, go_backwards=False, **kwargs):
        self.output_dim = output_dim
        self.init = initializations.get(init)
        self.inner_init = initializations.get(inner_init)
        self.activation = activations.get(activation)
        self.inner_activation = activations.get(inner_activation)
        self.truncate_gradient = truncate_gradient
        self.return_sequences = return_sequences
        self.initial_weights = weights
        self.go_backwards = go_backwards

        self.input_dim = input_dim
        self.input_length = input_length
        if self.input_dim:
            kwargs['input_shape'] = (self.input_length, self.input_dim)
        super(JZS2, self).__init__(**kwargs)

    def build(self):
        input_dim = self.input_shape[2]
        self.input = T.tensor3()

        self.W_z = self.init((input_dim, self.output_dim))
        self.U_z = self.inner_init((self.output_dim, self.output_dim))
        self.b_z = shared_zeros((self.output_dim))

        self.U_r = self.inner_init((self.output_dim, self.output_dim))
        self.b_r = shared_zeros((self.output_dim))

        self.W_h = self.init((input_dim, self.output_dim))
        self.U_h = self.inner_init((self.output_dim, self.output_dim))
        self.b_h = shared_zeros((self.output_dim))

        # P_h used to project X onto different dimension, using sparse random projections
        if input_dim == self.output_dim:
            self.Pmat = theano.shared(np.identity(self.output_dim, dtype=theano.config.floatX), name=None)
        else:
            P = np.random.binomial(1, 0.5, size=(input_dim, self.output_dim)).astype(theano.config.floatX) * 2 - 1
            P = 1 / np.sqrt(input_dim) * P
            self.Pmat = theano.shared(P, name=None)

        self.params = [
            self.W_z, self.U_z, self.b_z,
            self.U_r, self.b_r,
            self.W_h, self.U_h, self.b_h,
            self.Pmat
        ]

        if self.initial_weights is not None:
            self.set_weights(self.initial_weights)
            del self.initial_weights

    def _step(self,
              xz_t, xr_t, xh_t, mask_tm1,
              h_tm1,
              u_z, u_r, u_h):
        h_mask_tm1 = mask_tm1 * h_tm1
        z = self.inner_activation(xz_t + T.dot(h_mask_tm1, u_z))
        r = self.inner_activation(xr_t + T.dot(h_mask_tm1, u_r))
        hh_t = self.activation(xh_t + T.dot(r * h_mask_tm1, u_h))
        h_t = hh_t * z + h_mask_tm1 * (1 - z)
        return h_t

    def get_output(self, train=False):
        X = self.get_input(train)
        padded_mask = self.get_padded_shuffled_mask(train, X, pad=1)
        X = X.dimshuffle((1, 0, 2))

        x_z = T.dot(X, self.W_z) + self.b_z
        x_r = T.dot(X, self.Pmat) + self.b_r
        x_h = T.dot(X, self.W_h) + self.b_h
        outputs, updates = theano.scan(
            self._step,
            sequences=[x_z, x_r, x_h, padded_mask],
            outputs_info=T.unbroadcast(alloc_zeros_matrix(X.shape[1], self.output_dim), 1),
            non_sequences=[self.U_z, self.U_r, self.U_h],
            truncate_gradient=self.truncate_gradient,
            go_backwards=self.go_backwards)

        if self.return_sequences and self.go_backwards:
            return outputs[::-1].dimshuffle((1, 0, 2))
        elif self.return_sequences:
            return outputs.dimshuffle((1, 0, 2))
        return outputs[-1]

    def get_config(self):
        config = {"name": self.__class__.__name__,
                  "output_dim": self.output_dim,
                  "init": self.init.__name__,
                  "inner_init": self.inner_init.__name__,
                  "activation": self.activation.__name__,
                  "inner_activation": self.inner_activation.__name__,
                  "truncate_gradient": self.truncate_gradient,
                  "return_sequences": self.return_sequences,
                  "input_dim": self.input_dim,
                  "input_length": self.input_length,
                  "go_backwards": self.go_backwards}
        base_config = super(JZS2, self).get_config()
        return dict(list(base_config.items()) + list(config.items()))


class JZS3(Recurrent):
    '''
        Evolved recurrent neural network architectures from the evaluation of thousands
        of models, serving as alternatives to LSTMs and GRUs. See Jozefowicz et al. 2015.

        This corresponds to the `MUT3` architecture described in the paper.

        Takes inputs with shape:
        (nb_samples, max_sample_length (samples shorter than this are padded with zeros at the end), input_dim)

        and returns outputs with shape:
        if not return_sequences:
            (nb_samples, output_dim)
        if return_sequences:
            (nb_samples, max_sample_length, output_dim)

        References:
            An Empirical Exploration of Recurrent Network Architectures
                http://www.jmlr.org/proceedings/papers/v37/jozefowicz15.pdf
    '''
    def __init__(self, output_dim,
                 init='glorot_uniform', inner_init='orthogonal',
                 activation='tanh', inner_activation='sigmoid',
                 weights=None, truncate_gradient=-1, return_sequences=False,
                 input_dim=None, input_length=None, go_backwards=False, **kwargs):
        self.output_dim = output_dim
        self.init = initializations.get(init)
        self.inner_init = initializations.get(inner_init)
        self.activation = activations.get(activation)
        self.inner_activation = activations.get(inner_activation)
        self.truncate_gradient = truncate_gradient
        self.return_sequences = return_sequences
        self.initial_weights = weights
        self.go_backwards = go_backwards

        self.input_dim = input_dim
        self.input_length = input_length
        if self.input_dim:
            kwargs['input_shape'] = (self.input_length, self.input_dim)
        super(JZS3, self).__init__(**kwargs)

    def build(self):
        input_dim = self.input_shape[2]
        self.input = T.tensor3()

        self.W_z = self.init((input_dim, self.output_dim))
        self.U_z = self.inner_init((self.output_dim, self.output_dim))
        self.b_z = shared_zeros((self.output_dim))

        self.W_r = self.init((input_dim, self.output_dim))
        self.U_r = self.inner_init((self.output_dim, self.output_dim))
        self.b_r = shared_zeros((self.output_dim))

        self.W_h = self.init((input_dim, self.output_dim))
        self.U_h = self.inner_init((self.output_dim, self.output_dim))
        self.b_h = shared_zeros((self.output_dim))

        self.params = [
            self.W_z, self.U_z, self.b_z,
            self.W_r, self.U_r, self.b_r,
            self.W_h, self.U_h, self.b_h,
        ]

        if self.initial_weights is not None:
            self.set_weights(self.initial_weights)
            del self.initial_weights

    def _step(self,
              xz_t, xr_t, xh_t, mask_tm1,
              h_tm1,
              u_z, u_r, u_h):
        h_mask_tm1 = mask_tm1 * h_tm1
        z = self.inner_activation(xz_t + T.dot(T.tanh(h_mask_tm1), u_z))
        r = self.inner_activation(xr_t + T.dot(h_mask_tm1, u_r))
        hh_t = self.activation(xh_t + T.dot(r * h_mask_tm1, u_h))
        h_t = hh_t * z + h_mask_tm1 * (1 - z)
        return h_t

    def get_output(self, train=False):
        X = self.get_input(train)
        padded_mask = self.get_padded_shuffled_mask(train, X, pad=1)
        X = X.dimshuffle((1, 0, 2))

        x_z = T.dot(X, self.W_z) + self.b_z
        x_r = T.dot(X, self.W_r) + self.b_r
        x_h = T.dot(X, self.W_h) + self.b_h
        outputs, updates = theano.scan(
            self._step,
            sequences=[x_z, x_r, x_h, padded_mask],
            outputs_info=T.unbroadcast(alloc_zeros_matrix(X.shape[1], self.output_dim), 1),
            non_sequences=[self.U_z, self.U_r, self.U_h],
            truncate_gradient=self.truncate_gradient,
            go_backwards=self.go_backwards)
        
        if self.return_sequences and self.go_backwards:
            return outputs[::-1].dimshuffle((1, 0, 2))
        elif self.return_sequences:
            return outputs.dimshuffle((1, 0, 2))
        return outputs[-1]

    def get_config(self):
        config = {"name": self.__class__.__name__,
                  "output_dim": self.output_dim,
                  "init": self.init.__name__,
                  "inner_init": self.inner_init.__name__,
                  "activation": self.activation.__name__,
                  "inner_activation": self.inner_activation.__name__,
                  "truncate_gradient": self.truncate_gradient,
                  "return_sequences": self.return_sequences,
                  "input_dim": self.input_dim,
                  "input_length": self.input_length,
                  "go_backwards": self.go_backwards}
        base_config = super(JZS3, self).get_config()
=======
                  "inner_activation": self.inner_activation.__name__}
        base_config = super(LSTM, self).get_config()
>>>>>>> 96842818
        return dict(list(base_config.items()) + list(config.items()))<|MERGE_RESOLUTION|>--- conflicted
+++ resolved
@@ -30,7 +30,7 @@
         return_sequences: Boolean. Whether to return the last output
             in the output sequence, or the full sequence.
         go_backwards: Boolean (default False).
-            If True, rocess the input sequence backwards.
+            If True, process the input sequence backwards.
         stateful: Boolean (default False). If True, the last state
             for each sample at index i in a batch will be used as initial
             state for the sample of index i in the following batch.
@@ -43,7 +43,7 @@
             `Flatten` then `Dense` layers upstream
             (without it, the shape of the dense outputs cannot be computed).
             Note that if the recurrent layer is not the first layer
-            in your model, you would need to specify the input Length
+            in your model, you would need to specify the input length
             at the level of the first layer
             (e.g. via the `input_shape` argument)
 
@@ -52,7 +52,6 @@
         of timesteps. To introduce masks to your data,
         use an [Embedding](embeddings.md) layer with the `mask_zero` parameter
         set to `True`.
-        **Note:** for the time being, masking is only supported with Theano.
 
     # TensorFlow warning
         For the time being, when using the TensorFlow backend,
@@ -73,7 +72,7 @@
         To enable statefulness:
             - specify `stateful=True` in the layer constructor.
             - specify a fixed batch size for your model, by passing
-                a `batch_input_size=(...)` to the first layer in your model.
+                a `batch_input_shape=(...)` to the first layer in your model.
                 This is the expected shape of your inputs *including the batch size*.
                 It should be a tuple of integers, e.g. `(32, 10, 100)`.
 
@@ -113,47 +112,6 @@
     def step(self, x, states):
         raise NotImplementedError
 
-<<<<<<< HEAD
-class SimpleRNN(Recurrent):
-    '''
-        Fully connected RNN where output is to fed back to input.
-
-        Not a particularly useful model,
-        included for demonstration purposes
-        (demonstrates how to use theano.scan to build a basic RNN).
-    '''
-    def __init__(self, output_dim,
-                 init='glorot_uniform', inner_init='orthogonal', activation='sigmoid', weights=None,
-                 truncate_gradient=-1, return_sequences=False, input_dim=None,
-                 input_length=None, go_backwards=False, **kwargs):
-        self.output_dim = output_dim
-        self.init = initializations.get(init)
-        self.inner_init = initializations.get(inner_init)
-        self.truncate_gradient = truncate_gradient
-        self.activation = activations.get(activation)
-        self.return_sequences = return_sequences
-        self.initial_weights = weights
-        self.go_backwards = go_backwards
-
-        self.input_dim = input_dim
-        self.input_length = input_length
-        if self.input_dim:
-            kwargs['input_shape'] = (self.input_length, self.input_dim)
-        super(SimpleRNN, self).__init__(**kwargs)
-
-    def build(self):
-        input_dim = self.input_shape[2]
-        self.input = T.tensor3()
-
-        self.W = self.init((input_dim, self.output_dim))
-        self.U = self.inner_init((self.output_dim, self.output_dim))
-        self.b = shared_zeros((self.output_dim))
-        self.params = [self.W, self.U, self.b]
-
-        if self.initial_weights is not None:
-            self.set_weights(self.initial_weights)
-            del self.initial_weights
-=======
     def get_initial_states(self, X):
         # build an all-zero tensor of shape (samples, output_dim)
         initial_state = K.zeros_like(X)  # (samples, timesteps, input_dim)
@@ -162,62 +120,33 @@
         initial_state = K.dot(initial_state, reducer)  # (samples, output_dim)
         initial_states = [initial_state for _ in range(len(self.states))]
         return initial_states
->>>>>>> 96842818
 
     def get_output(self, train=False):
         # input shape: (nb_samples, time (padded with zeros), input_dim)
         X = self.get_input(train)
+        mask = self.get_input_mask(train)
+
         assert K.ndim(X) == 3
         if K._BACKEND == 'tensorflow':
             if not self.input_shape[1]:
                 raise Exception('When using TensorFlow, you should define ' +
-                                'explicitely the number of timesteps of ' +
-                                'your sequences. Make sure the first layer ' +
-                                'has a "batch_input_shape" argument ' +
-                                'including the samples axis.')
-
-        mask = self.get_output_mask(train)
-        if mask:
-            # apply mask
-            X *= K.cast(K.expand_dims(mask), X.dtype)
-            masking = True
-        else:
-            masking = False
-
+                                'explicitly the number of timesteps of ' +
+                                'your sequences.\n' +
+                                'If your first layer is an Embedding, ' +
+                                'make sure to pass it an "input_length" ' +
+                                'argument. Otherwise, make sure ' +
+                                'the first layer has ' +
+                                'an "input_shape" or "batch_input_shape" ' +
+                                'argument, including the time axis.')
         if self.stateful:
             initial_states = self.states
         else:
             initial_states = self.get_initial_states(X)
 
-<<<<<<< HEAD
-    def get_output(self, train=False):
-        X = self.get_input(train)  # shape: (nb_samples, time (padded with zeros), input_dim)
-        # new shape: (time, nb_samples, input_dim) -> because theano.scan iterates over main dimension
-        padded_mask = self.get_padded_shuffled_mask(train, X, pad=1)
-        X = X.dimshuffle((1, 0, 2))
-        x = T.dot(X, self.W) + self.b
-
-        # scan = theano symbolic loop.
-        # See: http://deeplearning.net/software/theano/library/scan.html
-        # Iterate over the first dimension of the x array (=time).
-        outputs, updates = theano.scan(
-            self._step,  # this will be called with arguments (sequences[i], outputs[i-1], non_sequences[i])
-            sequences=[x, dict(input=padded_mask, taps=[-1])],  # tensors to iterate over, inputs to _step
-            # initialization of the output. Input to _step with default tap=-1.
-            outputs_info=T.unbroadcast(alloc_zeros_matrix(X.shape[1], self.output_dim), 1),
-            non_sequences=self.U,  # static inputs to _step
-            truncate_gradient=self.truncate_gradient,
-            go_backwards=self.go_backwards)
-
-        if self.return_sequences and self.go_backwards:
-            return outputs[::-1].dimshuffle((1, 0, 2))
-        elif self.return_sequences:
-            return outputs.dimshuffle((1, 0, 2))
-        return outputs[-1]
-=======
-        last_output, outputs, states = K.rnn(self.step, X, initial_states,
+        last_output, outputs, states = K.rnn(self.step, X,
+                                             initial_states,
                                              go_backwards=self.go_backwards,
-                                             masking=masking)
+                                             mask=mask)
         if self.stateful:
             self.updates = []
             for i in range(len(states)):
@@ -227,21 +156,19 @@
             return outputs
         else:
             return last_output
->>>>>>> 96842818
 
     def get_config(self):
         config = {"name": self.__class__.__name__,
                   "return_sequences": self.return_sequences,
-                  "input_dim": self.input_dim,
-                  "input_length": self.input_length,
-<<<<<<< HEAD
-                  "go_backwards": self.go_backwards}
-        base_config = super(SimpleRNN, self).get_config()
-=======
                   "go_backwards": self.go_backwards,
                   "stateful": self.stateful}
+        if self.stateful:
+            config['batch_input_shape'] = self.input_shape
+        else:
+            config['input_dim'] = self.input_dim
+            config['input_length'] = self.input_length
+
         base_config = super(Recurrent, self).get_config()
->>>>>>> 96842818
         return dict(list(base_config.items()) + list(config.items()))
 
 
@@ -260,26 +187,12 @@
     '''
     def __init__(self, output_dim,
                  init='glorot_uniform', inner_init='orthogonal',
-<<<<<<< HEAD
-                 activation='sigmoid', inner_activation='hard_sigmoid',
-                 weights=None, truncate_gradient=-1, return_sequences=False,
-                 input_dim=None, input_length=None, go_backwards=False, **kwargs):
-=======
                  activation='sigmoid', **kwargs):
->>>>>>> 96842818
         self.output_dim = output_dim
         self.init = initializations.get(init)
         self.inner_init = initializations.get(inner_init)
         self.activation = activations.get(activation)
-<<<<<<< HEAD
-        self.inner_activation = activations.get(inner_activation)
-        self.depth = depth
-        self.return_sequences = return_sequences
-        self.initial_weights = weights
-        self.go_backwards = go_backwards
-=======
         super(SimpleRNN, self).__init__(**kwargs)
->>>>>>> 96842818
 
     def build(self):
         input_shape = self.input_shape
@@ -294,7 +207,7 @@
         self.W = self.init((input_dim, self.output_dim))
         self.U = self.inner_init((self.output_dim, self.output_dim))
         self.b = K.zeros((self.output_dim,))
-        self.params = [self.W, self.U, self.b]
+        self.trainable_weights = [self.W, self.U, self.b]
 
         if self.initial_weights is not None:
             self.set_weights(self.initial_weights)
@@ -311,29 +224,6 @@
             K.set_value(self.states[0],
                         np.zeros((input_shape[0], self.output_dim)))
         else:
-<<<<<<< HEAD
-            initial = T.unbroadcast(T.unbroadcast(alloc_zeros_matrix(self.depth, X.shape[1], self.output_dim), 0), 2)
-
-        outputs, updates = theano.scan(
-            self._step,
-            sequences=[x, dict(
-                input=padded_mask,
-                taps=[(-i) for i in range(self.depth)]
-            )],
-            outputs_info=[dict(
-                initial=initial,
-                taps=[(-i-1) for i in range(self.depth)]
-            )],
-            non_sequences=self.Us,
-            truncate_gradient=self.truncate_gradient,
-            go_backwards=self.go_backwards)
-
-        if self.return_sequences and self.go_backwards:
-            return outputs[::-1].dimshuffle((1, 0, 2))
-        elif self.return_sequences:
-            return outputs.dimshuffle((1, 0, 2))
-        return outputs[-1]
-=======
             self.states = [K.zeros((input_shape[0], self.output_dim))]
 
     def step(self, x, states):
@@ -343,25 +233,13 @@
         h = K.dot(x, self.W) + self.b
         output = self.activation(h + K.dot(prev_output, self.U))
         return output, [output]
->>>>>>> 96842818
 
     def get_config(self):
         config = {"output_dim": self.output_dim,
                   "init": self.init.__name__,
                   "inner_init": self.inner_init.__name__,
-<<<<<<< HEAD
-                  "activation": self.activation.__name__,
-                  "inner_activation": self.inner_activation.__name__,
-                  "truncate_gradient": self.truncate_gradient,
-                  "return_sequences": self.return_sequences,
-                  "input_dim": self.input_dim,
-                  "input_length": self.input_length,
-                  "go_backwards": self.go_backwards}
-        base_config = super(SimpleDeepRNN, self).get_config()
-=======
                   "activation": self.activation.__name__}
         base_config = super(SimpleRNN, self).get_config()
->>>>>>> 96842818
         return dict(list(base_config.items()) + list(config.items()))
 
 
@@ -386,29 +264,12 @@
     def __init__(self, output_dim,
                  init='glorot_uniform', inner_init='orthogonal',
                  activation='sigmoid', inner_activation='hard_sigmoid',
-<<<<<<< HEAD
-                 weights=None, truncate_gradient=-1, return_sequences=False,
-                 input_dim=None, input_length=None, go_backwards=False, **kwargs):
-=======
                  **kwargs):
->>>>>>> 96842818
         self.output_dim = output_dim
         self.init = initializations.get(init)
         self.inner_init = initializations.get(inner_init)
         self.activation = activations.get(activation)
         self.inner_activation = activations.get(inner_activation)
-<<<<<<< HEAD
-        self.truncate_gradient = truncate_gradient
-        self.return_sequences = return_sequences
-        self.initial_weights = weights
-        self.go_backwards = go_backwards
-
-        self.input_dim = input_dim
-        self.input_length = input_length
-        if self.input_dim:
-            kwargs['input_shape'] = (self.input_length, self.input_dim)
-=======
->>>>>>> 96842818
         super(GRU, self).__init__(**kwargs)
 
     def build(self):
@@ -429,10 +290,9 @@
         self.U_h = self.inner_init((self.output_dim, self.output_dim))
         self.b_h = K.zeros((self.output_dim,))
 
-        self.params = [self.W_z, self.U_z, self.b_z,
-                       self.W_r, self.U_r, self.b_r,
-                       self.W_h, self.U_h, self.b_h]
-
+        self.trainable_weights = [self.W_z, self.U_z, self.b_z,
+                                  self.W_r, self.U_r, self.b_r,
+                                  self.W_h, self.U_h, self.b_h]
         if self.stateful:
             self.reset_states()
         else:
@@ -456,29 +316,6 @@
         else:
             self.states = [K.zeros((input_shape[0], self.output_dim))]
 
-<<<<<<< HEAD
-    def get_output(self, train=False):
-        X = self.get_input(train)
-        padded_mask = self.get_padded_shuffled_mask(train, X, pad=1)
-        X = X.dimshuffle((1, 0, 2))
-
-        x_z = T.dot(X, self.W_z) + self.b_z
-        x_r = T.dot(X, self.W_r) + self.b_r
-        x_h = T.dot(X, self.W_h) + self.b_h
-        outputs, updates = theano.scan(
-            self._step,
-            sequences=[x_z, x_r, x_h, padded_mask],
-            outputs_info=T.unbroadcast(alloc_zeros_matrix(X.shape[1], self.output_dim), 1),
-            non_sequences=[self.U_z, self.U_r, self.U_h],
-            truncate_gradient=self.truncate_gradient,
-            go_backwards=self.go_backwards)
-
-        if self.return_sequences and self.go_backwards:
-            return outputs[::-1].dimshuffle((1, 0, 2))
-        elif self.return_sequences:
-            return outputs.dimshuffle((1, 0, 2))
-        return outputs[-1]
-=======
     def step(self, x, states):
         assert len(states) == 1
         x_z = K.dot(x, self.W_z) + self.b_z
@@ -492,23 +329,13 @@
         hh = self.activation(x_h + K.dot(r * h_tm1, self.U_h))
         h = z * h_tm1 + (1 - z) * hh
         return h, [h]
->>>>>>> 96842818
 
     def get_config(self):
         config = {"output_dim": self.output_dim,
                   "init": self.init.__name__,
                   "inner_init": self.inner_init.__name__,
                   "activation": self.activation.__name__,
-<<<<<<< HEAD
-                  "inner_activation": self.inner_activation.__name__,
-                  "truncate_gradient": self.truncate_gradient,
-                  "return_sequences": self.return_sequences,
-                  "input_dim": self.input_dim,
-                  "input_length": self.input_length,
-                  "go_backwards": self.go_backwards}
-=======
                   "inner_activation": self.inner_activation.__name__}
->>>>>>> 96842818
         base_config = super(GRU, self).get_config()
         return dict(list(base_config.items()) + list(config.items()))
 
@@ -539,34 +366,15 @@
         - [Supervised sequence labelling with recurrent neural networks](http://www.cs.toronto.edu/~graves/preprint.pdf)
     '''
     def __init__(self, output_dim,
-<<<<<<< HEAD
-                 init='glorot_uniform', inner_init='orthogonal', forget_bias_init='one',
-                 activation='tanh', inner_activation='hard_sigmoid',
-                 weights=None, truncate_gradient=-1, return_sequences=False,
-                 input_dim=None, input_length=None, go_backwards=False, **kwargs):
-=======
                  init='glorot_uniform', inner_init='orthogonal',
                  forget_bias_init='one', activation='tanh',
                  inner_activation='hard_sigmoid', **kwargs):
->>>>>>> 96842818
         self.output_dim = output_dim
         self.init = initializations.get(init)
         self.inner_init = initializations.get(inner_init)
         self.forget_bias_init = initializations.get(forget_bias_init)
         self.activation = activations.get(activation)
         self.inner_activation = activations.get(inner_activation)
-<<<<<<< HEAD
-        self.truncate_gradient = truncate_gradient
-        self.return_sequences = return_sequences
-        self.initial_weights = weights
-        self.go_backwards = go_backwards
-
-        self.input_dim = input_dim
-        self.input_length = input_length
-        if self.input_dim:
-            kwargs['input_shape'] = (self.input_length, self.input_dim)
-=======
->>>>>>> 96842818
         super(LSTM, self).__init__(**kwargs)
 
     def build(self):
@@ -597,57 +405,15 @@
         self.U_o = self.inner_init((self.output_dim, self.output_dim))
         self.b_o = K.zeros((self.output_dim,))
 
-        self.params = [self.W_i, self.U_i, self.b_i,
-                       self.W_c, self.U_c, self.b_c,
-                       self.W_f, self.U_f, self.b_f,
-                       self.W_o, self.U_o, self.b_o]
+        self.trainable_weights = [self.W_i, self.U_i, self.b_i,
+                                  self.W_c, self.U_c, self.b_c,
+                                  self.W_f, self.U_f, self.b_f,
+                                  self.W_o, self.U_o, self.b_o]
 
         if self.initial_weights is not None:
             self.set_weights(self.initial_weights)
             del self.initial_weights
 
-<<<<<<< HEAD
-    def _step(self,
-              xi_t, xf_t, xo_t, xc_t, mask_tm1,
-              h_tm1, c_tm1,
-              u_i, u_f, u_o, u_c):
-        h_mask_tm1 = mask_tm1 * h_tm1
-        c_mask_tm1 = mask_tm1 * c_tm1
-
-        i_t = self.inner_activation(xi_t + T.dot(h_mask_tm1, u_i))
-        f_t = self.inner_activation(xf_t + T.dot(h_mask_tm1, u_f))
-        c_t = f_t * c_mask_tm1 + i_t * self.activation(xc_t + T.dot(h_mask_tm1, u_c))
-        o_t = self.inner_activation(xo_t + T.dot(h_mask_tm1, u_o))
-        h_t = o_t * self.activation(c_t)
-        return h_t, c_t
-
-    def get_output(self, train=False):
-        X = self.get_input(train)
-        padded_mask = self.get_padded_shuffled_mask(train, X, pad=1)
-        X = X.dimshuffle((1, 0, 2))
-
-        xi = T.dot(X, self.W_i) + self.b_i
-        xf = T.dot(X, self.W_f) + self.b_f
-        xc = T.dot(X, self.W_c) + self.b_c
-        xo = T.dot(X, self.W_o) + self.b_o
-
-        [outputs, memories], updates = theano.scan(
-            self._step,
-            sequences=[xi, xf, xo, xc, padded_mask],
-            outputs_info=[
-                T.unbroadcast(alloc_zeros_matrix(X.shape[1], self.output_dim), 1),
-                T.unbroadcast(alloc_zeros_matrix(X.shape[1], self.output_dim), 1)
-            ],
-            non_sequences=[self.U_i, self.U_f, self.U_o, self.U_c],
-            truncate_gradient=self.truncate_gradient,
-            go_backwards=self.go_backwards)
-
-        if self.return_sequences and self.go_backwards:
-            return outputs[::-1].dimshuffle((1, 0, 2))
-        elif self.return_sequences:
-            return outputs.dimshuffle((1, 0, 2))
-        return outputs[-1]
-=======
     def reset_states(self):
         assert self.stateful, 'Layer must be stateful.'
         input_shape = self.input_shape
@@ -680,7 +446,6 @@
         o = self.inner_activation(x_o + K.dot(h_tm1, self.U_o))
         h = o * self.activation(c)
         return h, [h, c]
->>>>>>> 96842818
 
     def get_config(self):
         config = {"output_dim": self.output_dim,
@@ -688,513 +453,6 @@
                   "inner_init": self.inner_init.__name__,
                   "forget_bias_init": self.forget_bias_init.__name__,
                   "activation": self.activation.__name__,
-<<<<<<< HEAD
-                  "inner_activation": self.inner_activation.__name__,
-                  "truncate_gradient": self.truncate_gradient,
-                  "return_sequences": self.return_sequences,
-                  "input_dim": self.input_dim,
-                  "input_length": self.input_length,
-                  "go_backwards": self.go_backwards}
-        base_config = super(LSTM, self).get_config()
-        return dict(list(base_config.items()) + list(config.items()))
-
-class LSTMMem(Recurrent):
-    ''' Modified LSTM that can return its memories
-    
-        Acts as a spatiotemporal projection,
-        turning a sequence of vectors into a single vector.
-        Eats inputs with shape:
-        (nb_samples, max_sample_length (samples shorter than this are padded with zeros at the end), input_dim)
-        and returns outputs with shape:
-        if not return_sequences and not return_memories:
-            (nb_samples, output_dim)
-        if return_sequences or return_memories:
-            (nb_samples, max_sample_length, output_dim)
-        For a step-by-step description of the algorithm, see:
-        http://deeplearning.net/tutorial/lstm.html
-        References:
-            Long short-term memory (original 97 paper)
-                http://deeplearning.cs.cmu.edu/pdfs/Hochreiter97_lstm.pdf
-            Learning to forget: Continual prediction with LSTM
-                http://www.mitpressjournals.org/doi/pdf/10.1162/089976600300015015
-            Supervised sequence labelling with recurrent neural networks
-                http://www.cs.toronto.edu/~graves/preprint.pdf
-    '''
-    def __init__(self, output_dim,
-                 init='glorot_uniform', inner_init='orthogonal', forget_bias_init='one',
-                 activation='tanh', inner_activation='hard_sigmoid',
-                 weights=None, truncate_gradient=-1, return_sequences=False, return_memories=False,
-                 input_dim=None, input_length=None, go_backwards=False, **kwargs):
-        self.output_dim = output_dim
-        self.init = initializations.get(init)
-        self.inner_init = initializations.get(inner_init)
-        self.forget_bias_init = initializations.get(forget_bias_init)
-        self.activation = activations.get(activation)
-        self.inner_activation = activations.get(inner_activation)
-        self.truncate_gradient = truncate_gradient
-        self.return_sequences = return_sequences
-        self.return_memories = return_memories
-        self.initial_weights = weights
-        self.go_backwards = go_backwards
-
-        self.input_dim = input_dim
-        self.input_length = input_length
-        if self.input_dim:
-            kwargs['input_shape'] = (self.input_length, self.input_dim)
-        super(LSTMMem, self).__init__(**kwargs)
-
-    def build(self):
-        input_dim = self.input_shape[2]
-        self.input = T.tensor3()
-
-        self.W_i = self.init((input_dim, self.output_dim))
-        self.U_i = self.inner_init((self.output_dim, self.output_dim))
-        self.b_i = shared_zeros((self.output_dim))
-
-        self.W_f = self.init((input_dim, self.output_dim))
-        self.U_f = self.inner_init((self.output_dim, self.output_dim))
-        self.b_f = self.forget_bias_init((self.output_dim))
-
-        self.W_c = self.init((input_dim, self.output_dim))
-        self.U_c = self.inner_init((self.output_dim, self.output_dim))
-        self.b_c = shared_zeros((self.output_dim))
-
-        self.W_o = self.init((input_dim, self.output_dim))
-        self.U_o = self.inner_init((self.output_dim, self.output_dim))
-        self.b_o = shared_zeros((self.output_dim))
-
-        self.params = [
-            self.W_i, self.U_i, self.b_i,
-            self.W_c, self.U_c, self.b_c,
-            self.W_f, self.U_f, self.b_f,
-            self.W_o, self.U_o, self.b_o,
-        ]
-
-        if self.initial_weights is not None:
-            self.set_weights(self.initial_weights)
-            del self.initial_weights
-
-    def _step(self,
-              xi_t, xf_t, xo_t, xc_t, mask_tm1,
-              h_tm1, c_tm1,
-              u_i, u_f, u_o, u_c):
-        h_mask_tm1 = mask_tm1 * h_tm1
-        c_mask_tm1 = mask_tm1 * c_tm1
-
-        i_t = self.inner_activation(xi_t + T.dot(h_mask_tm1, u_i))
-        f_t = self.inner_activation(xf_t + T.dot(h_mask_tm1, u_f))
-        c_t = f_t * c_mask_tm1 + i_t * self.activation(xc_t + T.dot(h_mask_tm1, u_c))
-        o_t = self.inner_activation(xo_t + T.dot(h_mask_tm1, u_o))
-        h_t = o_t * self.activation(c_t)
-        return h_t, c_t
-
-    def get_output(self, train=False):
-        X = self.get_input(train)
-        padded_mask = self.get_padded_shuffled_mask(train, X, pad=1)
-        X = X.dimshuffle((1, 0, 2))
-
-        xi = T.dot(X, self.W_i) + self.b_i
-        xf = T.dot(X, self.W_f) + self.b_f
-        xc = T.dot(X, self.W_c) + self.b_c
-        xo = T.dot(X, self.W_o) + self.b_o
-
-        [outputs, memories], updates = theano.scan(
-            self._step,
-            sequences=[xi, xf, xo, xc, padded_mask],
-            outputs_info=[
-                T.unbroadcast(alloc_zeros_matrix(X.shape[1], self.output_dim), 1),
-                T.unbroadcast(alloc_zeros_matrix(X.shape[1], self.output_dim), 1)
-            ],
-            non_sequences=[self.U_i, self.U_f, self.U_o, self.U_c],
-            truncate_gradient=self.truncate_gradient,
-            go_backwards=self.go_backwards)
-
-        if self.return_sequences and self.go_backwards:
-            return outputs[::-1].dimshuffle((1, 0, 2))
-        elif self.return_sequences:
-            return outputs.dimshuffle((1, 0, 2))
-        elif self.return_memories:
-            return memories.dimshuffle((1, 0, 2))
-        return outputs[-1]
-
-    def get_config(self):
-        config = {"name": self.__class__.__name__,
-                  "output_dim": self.output_dim,
-                  "init": self.init.__name__,
-                  "inner_init": self.inner_init.__name__,
-                  "forget_bias_init": self.forget_bias_init.__name__,
-                  "activation": self.activation.__name__,
-                  "inner_activation": self.inner_activation.__name__,
-                  "truncate_gradient": self.truncate_gradient,
-                  "return_sequences": self.return_sequences,
-                  "return_memories": self.return_memories,
-                  "input_dim": self.input_dim,
-                  "input_length": self.input_length,
-                  "go_backwards": self.go_backwards}
-        base_config = super(LSTMMem, self).get_config()
-        return dict(list(base_config.items()) + list(config.items()))
-        
-class JZS1(Recurrent):
-    '''
-        Evolved recurrent neural network architectures from the evaluation of thousands
-        of models, serving as alternatives to LSTMs and GRUs. See Jozefowicz et al. 2015.
-
-        This corresponds to the `MUT1` architecture described in the paper.
-
-        Takes inputs with shape:
-        (nb_samples, max_sample_length (samples shorter than this are padded with zeros at the end), input_dim)
-
-        and returns outputs with shape:
-        if not return_sequences:
-            (nb_samples, output_dim)
-        if return_sequences:
-            (nb_samples, max_sample_length, output_dim)
-
-        References:
-            An Empirical Exploration of Recurrent Network Architectures
-                http://www.jmlr.org/proceedings/papers/v37/jozefowicz15.pdf
-    '''
-    def __init__(self, output_dim,
-                 init='glorot_uniform', inner_init='orthogonal',
-                 activation='tanh', inner_activation='sigmoid',
-                 weights=None, truncate_gradient=-1, return_sequences=False,
-                 input_dim=None, input_length=None, go_backwards=False, **kwargs):
-        self.output_dim = output_dim
-        self.init = initializations.get(init)
-        self.inner_init = initializations.get(inner_init)
-        self.activation = activations.get(activation)
-        self.inner_activation = activations.get(inner_activation)
-        self.truncate_gradient = truncate_gradient
-        self.return_sequences = return_sequences
-        self.initial_weights = weights
-        self.go_backwards = go_backwards
-
-        self.input_dim = input_dim
-        self.input_length = input_length
-        if self.input_dim:
-            kwargs['input_shape'] = (self.input_length, self.input_dim)
-        super(JZS1, self).__init__(**kwargs)
-
-    def build(self):
-        input_dim = self.input_shape[2]
-        self.input = T.tensor3()
-
-        self.W_z = self.init((input_dim, self.output_dim))
-        self.b_z = shared_zeros((self.output_dim))
-
-        self.W_r = self.init((input_dim, self.output_dim))
-        self.U_r = self.inner_init((self.output_dim, self.output_dim))
-        self.b_r = shared_zeros((self.output_dim))
-
-        self.U_h = self.inner_init((self.output_dim, self.output_dim))
-        self.b_h = shared_zeros((self.output_dim))
-
-        # P_h used to project X onto different dimension, using sparse random projections
-        if input_dim == self.output_dim:
-            self.Pmat = theano.shared(np.identity(self.output_dim, dtype=theano.config.floatX), name=None)
-        else:
-            P = np.random.binomial(1, 0.5, size=(input_dim, self.output_dim)).astype(theano.config.floatX) * 2 - 1
-            P = 1 / np.sqrt(input_dim) * P
-            self.Pmat = theano.shared(P, name=None)
-
-        self.params = [
-            self.W_z, self.b_z,
-            self.W_r, self.U_r, self.b_r,
-            self.U_h, self.b_h,
-            self.Pmat
-        ]
-
-        if self.initial_weights is not None:
-            self.set_weights(self.initial_weights)
-            del self.initial_weights
-
-    def _step(self,
-              xz_t, xr_t, xh_t, mask_tm1,
-              h_tm1,
-              u_r, u_h):
-        h_mask_tm1 = mask_tm1 * h_tm1
-        z = self.inner_activation(xz_t)
-        r = self.inner_activation(xr_t + T.dot(h_mask_tm1, u_r))
-        hh_t = self.activation(xh_t + T.dot(r * h_mask_tm1, u_h))
-        h_t = hh_t * z + h_mask_tm1 * (1 - z)
-        return h_t
-
-    def get_output(self, train=False):
-        X = self.get_input(train)
-        padded_mask = self.get_padded_shuffled_mask(train, X, pad=1)
-        X = X.dimshuffle((1, 0, 2))
-
-        x_z = T.dot(X, self.W_z) + self.b_z
-        x_r = T.dot(X, self.W_r) + self.b_r
-        x_h = T.tanh(T.dot(X, self.Pmat)) + self.b_h
-        outputs, updates = theano.scan(
-            self._step,
-            sequences=[x_z, x_r, x_h, padded_mask],
-            outputs_info=T.unbroadcast(alloc_zeros_matrix(X.shape[1], self.output_dim), 1),
-            non_sequences=[self.U_r, self.U_h],
-            truncate_gradient=self.truncate_gradient,
-            go_backwards=self.go_backwards)
-        if self.return_sequences and self.go_backwards:
-            return outputs[::-1].dimshuffle((1, 0, 2))
-        elif self.return_sequences:
-            return outputs.dimshuffle((1, 0, 2))
-        return outputs[-1]
-
-    def get_config(self):
-        config = {"name": self.__class__.__name__,
-                  "output_dim": self.output_dim,
-                  "init": self.init.__name__,
-                  "inner_init": self.inner_init.__name__,
-                  "activation": self.activation.__name__,
-                  "inner_activation": self.inner_activation.__name__,
-                  "truncate_gradient": self.truncate_gradient,
-                  "return_sequences": self.return_sequences,
-                  "input_dim": self.input_dim,
-                  "input_length": self.input_length,
-                  "go_backwards": self.go_backwards}
-        base_config = super(JZS1, self).get_config()
-        return dict(list(base_config.items()) + list(config.items()))
-
-
-class JZS2(Recurrent):
-    '''
-        Evolved recurrent neural network architectures from the evaluation of thousands
-        of models, serving as alternatives to LSTMs and GRUs. See Jozefowicz et al. 2015.
-
-        This corresponds to the `MUT2` architecture described in the paper.
-
-        Takes inputs with shape:
-        (nb_samples, max_sample_length (samples shorter than this are padded with zeros at the end), input_dim)
-
-        and returns outputs with shape:
-        if not return_sequences:
-            (nb_samples, output_dim)
-        if return_sequences:
-            (nb_samples, max_sample_length, output_dim)
-
-        References:
-            An Empirical Exploration of Recurrent Network Architectures
-                http://www.jmlr.org/proceedings/papers/v37/jozefowicz15.pdf
-    '''
-    def __init__(self, output_dim,
-                 init='glorot_uniform', inner_init='orthogonal',
-                 activation='tanh', inner_activation='sigmoid',
-                 weights=None, truncate_gradient=-1, return_sequences=False,
-                 input_dim=None, input_length=None, go_backwards=False, **kwargs):
-        self.output_dim = output_dim
-        self.init = initializations.get(init)
-        self.inner_init = initializations.get(inner_init)
-        self.activation = activations.get(activation)
-        self.inner_activation = activations.get(inner_activation)
-        self.truncate_gradient = truncate_gradient
-        self.return_sequences = return_sequences
-        self.initial_weights = weights
-        self.go_backwards = go_backwards
-
-        self.input_dim = input_dim
-        self.input_length = input_length
-        if self.input_dim:
-            kwargs['input_shape'] = (self.input_length, self.input_dim)
-        super(JZS2, self).__init__(**kwargs)
-
-    def build(self):
-        input_dim = self.input_shape[2]
-        self.input = T.tensor3()
-
-        self.W_z = self.init((input_dim, self.output_dim))
-        self.U_z = self.inner_init((self.output_dim, self.output_dim))
-        self.b_z = shared_zeros((self.output_dim))
-
-        self.U_r = self.inner_init((self.output_dim, self.output_dim))
-        self.b_r = shared_zeros((self.output_dim))
-
-        self.W_h = self.init((input_dim, self.output_dim))
-        self.U_h = self.inner_init((self.output_dim, self.output_dim))
-        self.b_h = shared_zeros((self.output_dim))
-
-        # P_h used to project X onto different dimension, using sparse random projections
-        if input_dim == self.output_dim:
-            self.Pmat = theano.shared(np.identity(self.output_dim, dtype=theano.config.floatX), name=None)
-        else:
-            P = np.random.binomial(1, 0.5, size=(input_dim, self.output_dim)).astype(theano.config.floatX) * 2 - 1
-            P = 1 / np.sqrt(input_dim) * P
-            self.Pmat = theano.shared(P, name=None)
-
-        self.params = [
-            self.W_z, self.U_z, self.b_z,
-            self.U_r, self.b_r,
-            self.W_h, self.U_h, self.b_h,
-            self.Pmat
-        ]
-
-        if self.initial_weights is not None:
-            self.set_weights(self.initial_weights)
-            del self.initial_weights
-
-    def _step(self,
-              xz_t, xr_t, xh_t, mask_tm1,
-              h_tm1,
-              u_z, u_r, u_h):
-        h_mask_tm1 = mask_tm1 * h_tm1
-        z = self.inner_activation(xz_t + T.dot(h_mask_tm1, u_z))
-        r = self.inner_activation(xr_t + T.dot(h_mask_tm1, u_r))
-        hh_t = self.activation(xh_t + T.dot(r * h_mask_tm1, u_h))
-        h_t = hh_t * z + h_mask_tm1 * (1 - z)
-        return h_t
-
-    def get_output(self, train=False):
-        X = self.get_input(train)
-        padded_mask = self.get_padded_shuffled_mask(train, X, pad=1)
-        X = X.dimshuffle((1, 0, 2))
-
-        x_z = T.dot(X, self.W_z) + self.b_z
-        x_r = T.dot(X, self.Pmat) + self.b_r
-        x_h = T.dot(X, self.W_h) + self.b_h
-        outputs, updates = theano.scan(
-            self._step,
-            sequences=[x_z, x_r, x_h, padded_mask],
-            outputs_info=T.unbroadcast(alloc_zeros_matrix(X.shape[1], self.output_dim), 1),
-            non_sequences=[self.U_z, self.U_r, self.U_h],
-            truncate_gradient=self.truncate_gradient,
-            go_backwards=self.go_backwards)
-
-        if self.return_sequences and self.go_backwards:
-            return outputs[::-1].dimshuffle((1, 0, 2))
-        elif self.return_sequences:
-            return outputs.dimshuffle((1, 0, 2))
-        return outputs[-1]
-
-    def get_config(self):
-        config = {"name": self.__class__.__name__,
-                  "output_dim": self.output_dim,
-                  "init": self.init.__name__,
-                  "inner_init": self.inner_init.__name__,
-                  "activation": self.activation.__name__,
-                  "inner_activation": self.inner_activation.__name__,
-                  "truncate_gradient": self.truncate_gradient,
-                  "return_sequences": self.return_sequences,
-                  "input_dim": self.input_dim,
-                  "input_length": self.input_length,
-                  "go_backwards": self.go_backwards}
-        base_config = super(JZS2, self).get_config()
-        return dict(list(base_config.items()) + list(config.items()))
-
-
-class JZS3(Recurrent):
-    '''
-        Evolved recurrent neural network architectures from the evaluation of thousands
-        of models, serving as alternatives to LSTMs and GRUs. See Jozefowicz et al. 2015.
-
-        This corresponds to the `MUT3` architecture described in the paper.
-
-        Takes inputs with shape:
-        (nb_samples, max_sample_length (samples shorter than this are padded with zeros at the end), input_dim)
-
-        and returns outputs with shape:
-        if not return_sequences:
-            (nb_samples, output_dim)
-        if return_sequences:
-            (nb_samples, max_sample_length, output_dim)
-
-        References:
-            An Empirical Exploration of Recurrent Network Architectures
-                http://www.jmlr.org/proceedings/papers/v37/jozefowicz15.pdf
-    '''
-    def __init__(self, output_dim,
-                 init='glorot_uniform', inner_init='orthogonal',
-                 activation='tanh', inner_activation='sigmoid',
-                 weights=None, truncate_gradient=-1, return_sequences=False,
-                 input_dim=None, input_length=None, go_backwards=False, **kwargs):
-        self.output_dim = output_dim
-        self.init = initializations.get(init)
-        self.inner_init = initializations.get(inner_init)
-        self.activation = activations.get(activation)
-        self.inner_activation = activations.get(inner_activation)
-        self.truncate_gradient = truncate_gradient
-        self.return_sequences = return_sequences
-        self.initial_weights = weights
-        self.go_backwards = go_backwards
-
-        self.input_dim = input_dim
-        self.input_length = input_length
-        if self.input_dim:
-            kwargs['input_shape'] = (self.input_length, self.input_dim)
-        super(JZS3, self).__init__(**kwargs)
-
-    def build(self):
-        input_dim = self.input_shape[2]
-        self.input = T.tensor3()
-
-        self.W_z = self.init((input_dim, self.output_dim))
-        self.U_z = self.inner_init((self.output_dim, self.output_dim))
-        self.b_z = shared_zeros((self.output_dim))
-
-        self.W_r = self.init((input_dim, self.output_dim))
-        self.U_r = self.inner_init((self.output_dim, self.output_dim))
-        self.b_r = shared_zeros((self.output_dim))
-
-        self.W_h = self.init((input_dim, self.output_dim))
-        self.U_h = self.inner_init((self.output_dim, self.output_dim))
-        self.b_h = shared_zeros((self.output_dim))
-
-        self.params = [
-            self.W_z, self.U_z, self.b_z,
-            self.W_r, self.U_r, self.b_r,
-            self.W_h, self.U_h, self.b_h,
-        ]
-
-        if self.initial_weights is not None:
-            self.set_weights(self.initial_weights)
-            del self.initial_weights
-
-    def _step(self,
-              xz_t, xr_t, xh_t, mask_tm1,
-              h_tm1,
-              u_z, u_r, u_h):
-        h_mask_tm1 = mask_tm1 * h_tm1
-        z = self.inner_activation(xz_t + T.dot(T.tanh(h_mask_tm1), u_z))
-        r = self.inner_activation(xr_t + T.dot(h_mask_tm1, u_r))
-        hh_t = self.activation(xh_t + T.dot(r * h_mask_tm1, u_h))
-        h_t = hh_t * z + h_mask_tm1 * (1 - z)
-        return h_t
-
-    def get_output(self, train=False):
-        X = self.get_input(train)
-        padded_mask = self.get_padded_shuffled_mask(train, X, pad=1)
-        X = X.dimshuffle((1, 0, 2))
-
-        x_z = T.dot(X, self.W_z) + self.b_z
-        x_r = T.dot(X, self.W_r) + self.b_r
-        x_h = T.dot(X, self.W_h) + self.b_h
-        outputs, updates = theano.scan(
-            self._step,
-            sequences=[x_z, x_r, x_h, padded_mask],
-            outputs_info=T.unbroadcast(alloc_zeros_matrix(X.shape[1], self.output_dim), 1),
-            non_sequences=[self.U_z, self.U_r, self.U_h],
-            truncate_gradient=self.truncate_gradient,
-            go_backwards=self.go_backwards)
-        
-        if self.return_sequences and self.go_backwards:
-            return outputs[::-1].dimshuffle((1, 0, 2))
-        elif self.return_sequences:
-            return outputs.dimshuffle((1, 0, 2))
-        return outputs[-1]
-
-    def get_config(self):
-        config = {"name": self.__class__.__name__,
-                  "output_dim": self.output_dim,
-                  "init": self.init.__name__,
-                  "inner_init": self.inner_init.__name__,
-                  "activation": self.activation.__name__,
-                  "inner_activation": self.inner_activation.__name__,
-                  "truncate_gradient": self.truncate_gradient,
-                  "return_sequences": self.return_sequences,
-                  "input_dim": self.input_dim,
-                  "input_length": self.input_length,
-                  "go_backwards": self.go_backwards}
-        base_config = super(JZS3, self).get_config()
-=======
                   "inner_activation": self.inner_activation.__name__}
         base_config = super(LSTM, self).get_config()
->>>>>>> 96842818
         return dict(list(base_config.items()) + list(config.items()))